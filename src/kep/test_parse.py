# -*- coding: utf-8 -*-
# TESTING INDIVIDUAL FUNCTIONS

import pandas as pd
from datetime import date

import pytest
import copy

import parse
import files
import splitter

# risk areas: annual values, class of timestamps
class Test_DateFunctions():

    def test_quarter_end_returns_pd_Timestamp(self):
        assert parse.get_date_quarter_end(2015, 1) == \
               pd.Timestamp('2015-03-31 00:00:00')
        assert parse.get_date_quarter_end(2015, 4) == \
               pd.Timestamp('2015-12-31 00:00:00')
        assert parse.get_date_quarter_end(2015, 4) == \
               pd.Timestamp(date(2015, 4*3, 1)) + pd.offsets.QuarterEnd()

    def test_month_end_returns_pd_Timestamp(self):
        assert parse.get_date_month_end(2015, 8) == \
               pd.Timestamp('2015-08-31 00:00:00')
        assert parse.get_date_month_end(2015, 1) == \
               pd.Timestamp(date(2015, 1, 1)) + pd.offsets.MonthEnd()

    def test_year_end_returns_pd_Timestamp(self):
        assert parse.get_date_year_end(2015) == pd.Timestamp('2015-12-31 00:00:00')
        assert parse.get_date_year_end(2015) == \
               pd.Timestamp(str(2015)) + pd.offsets.YearEnd()


# risk area: underscore as a separator may change
def test_labels_funcs():
    assert parse.extract_unit("GDP_mln_rub") == "mln_rub"
    assert parse.extract_varname("GDP_mln_rub") == "GDP"
    assert parse.split_label("GDP_mln_rub") == ("GDP", "mln_rub")
    assert parse.make_label("GDP", "mln_rub") == "GDP_mln_rub"


class Test_Function_to_float:
    # risk area: may be None instead of False, to discuss
    def test_on_invalid_characters_returns_False(self):
        for x in [None, "", " ", "…", "-", "a", "ab", " - "]:
            assert parse.to_float(x) is False

<<<<<<< HEAD
    def test_on_single_value(self):
=======
    def test_on_single_value_returns_float(self):                                 
>>>>>>> c55ebc84
        assert parse.to_float('5.678,') == 5.678
        assert parse.to_float('5.678,,') == 5.678
        assert parse.to_float("5.6") == 5.6
        assert parse.to_float("5,6") == 5.6
        assert parse.to_float("5,67") == 5.67
        assert parse.to_float("5,67,") == 5.67
<<<<<<< HEAD

    def test_on_comments(self):
=======
                             
    def test_on_comments_returns_float(self):                                 
>>>>>>> c55ebc84
        assert parse.to_float('123,0 4561)') == 123
        assert parse.to_float('6762,31)2)') == 6762.3
        assert parse.to_float('1734.4 1788.42)') == 1734.4

    def all_values():
        """Emit all values for debugging to_float()"""
        csv_path = files.get_path_csv()
        for table in parse.Tables(csv_path).get_all():
            for row in table.datarows:
                for value in row.data:
                    yield value


class Test_Function_get_year():

    def test_get_year(self):
        assert parse.get_year("19991)") == 1999
        assert parse.get_year("1999") == 1999
        assert parse.get_year("1812") is None

    def all_heads():
        # emit all heads for debugging get_year()
        csv_path = files.get_path_csv()
        csv_dicts = parse.read_csv(csv_path)
        for d in csv_dicts:
            yield d.name

# -----------------------------------------------------------------------------

#FIXME: more testing for header
def test_Header():
    assert parse.Header.KNOWN != parse.Header.UNKNOWN

# -----------------------------------------------------------------------------

#FIXME: more testing for RowStack
def test_RowHolder_is_matched():
    foo = parse.RowStack.is_matched
    assert foo(pat="Объем ВВП", textline="Объем ВВП текущего года") is True
    assert foo(pat="Объем ВВП", textline="1.1 Объем ВВП") is False

# -----------------------------------------------------------------------------

header_row = parse.Row(['Объем ВВП', ''])
data_row = parse.Row(['1991', '10', '20', '30', '40'])

TABLE = parse.Table(headers=[header_row],
                    datarows=[data_row])

#TODO: can extract this information and check
TABLE.header.varname = 'GDP'
TABLE.header.unit = 'rog'

def test_Table_repr():
    assert TABLE.__repr__() == 'Table GDP_rog (headers: 1, datarows: 1)'


def test_Table_str():
    assert TABLE.__str__() == """Table GDP_rog
columns: 4
varname: GDP, unit: rog
- <Объем ВВП>
<<<<<<< HEAD
------------------
1991 | 10 20 30 40
------------------"""

# -----------------------------------------------------------------------------

#TODO: more testing for Datapoints, Emitter, Frames
#      test repr and str's
def test_Table_is_defined():
    # table has label, but misses splitter_func specified
    assert TABLE.is_defined() is False

    # table has both label and splitter_func
    table = copy.deepcopy(TABLE)
    table.splitter_func = splitter.get_custom_splitter('fiscal')
    assert table.is_defined() is True

# -----------------------------------------------------------------------------

=======
<1991 | 10 20 30 40>"""


from tempfile import NamedTemporaryFile
from pathlib import Path

def get_temp_filename(contents: str):
    with NamedTemporaryFile('w') as f:
        # get path like C:\\Users\\EP\\AppData\\Local\\Temp\\tmp40stxmaj'
        filename = f.name
    #recreate file based on its bath - helps avoid PermissionError
    path = Path(filename)
    path.write_text(contents, encoding=parse.ENC)
    return path

CSV_TEXT = """Объем ВВП\t\t\t\t
млрд.рублей\t\t\t\t
\t
1991 1)\t100\t20\t20\t40\t40""" + "\t10" * 12

@pytest.fixture
def csv_path(text=CSV_TEXT):
    filename = get_temp_filename(text)
    yield filename
    Path(filename).unlink()

@pytest.fixture
def gdp_rows():
    #FIXME: maybe generator is not consumed and temp file not deleted
    path = next(csv_path())
    return list(parse.read_csv(path))

def pdef_gdp():
    from cfg import Definition
    pdef = Definition("MAIN")
    pdef.add_header("Объем ВВП", "GDP")
    pdef.add_marker(None, None)
    pdef.require("GDP", "bln_rub")
    return pdef

def units():
    from cfg import UNITS
    return UNITS

@pytest.fixture
def gdp_table():
    rows = gdp_rows()
    tables = parse.get_tables_from_rows_segment(rows, pdef_gdp(), units())
    return tables[0] 

@pytest.fixture
def gdp_emitter():
    t = gdp_table()
    return parse.Emitter(t)

@pytest.fixture
def gdp_frames():
    dpoints = parse.Datapoints([gdp_table()])
    return parse.Frames(dpoints)
  
def test_read_csv(gdp_rows):
    assert gdp_rows.__repr__() == \
    "[<Объем ВВП>, " \
    "<млрд.рублей>, "\
    "<1991 1) | 100 20 20 40 40 10 10 10 10 10 10 10 10 10 10 10 10>]"

def test_table(gdp_table):
    assert gdp_table.__str__() == """Table GDP_bln_rub
columns: 17
varname: GDP, unit: bln_rub
+ <Объем ВВП>
+ <млрд.рублей>
<1991 1) | 100 20 20 40 40 10 10 10 10 10 10 10 10 10 10 10 10>"""

def test_emitter(gdp_emitter):
    e = gdp_emitter
    assert e.emit_a() == [{'freq': 'a', 'label': 'GDP_bln_rub', 'value': 100.0, 'year': 1991}]
    assert {'freq': 'q', 'label': 'GDP_bln_rub', 'qtr': 1, 'value': 20.0, 
            'year': 1991} in e.emit_q()
    assert {'freq': 'm', 'label': 'GDP_bln_rub', 'month': 1, 'value': 10.0,  
            'year': 1991} in e.emit_m() 

def test_datapoints(gdp_table):
    d = parse.Datapoints([gdp_table])
    assert d.is_included({'freq': 'a', 'label': 'GDP_bln_rub', 'value': 100.0, 'year': 1991})
    assert d.is_included({'freq': 'q', 'label': 'GDP_bln_rub', 'qtr': 1, 'value': 20.0, 'year': 1991})
    assert d.is_included({'freq': 'm', 'label': 'GDP_bln_rub', 'month': 1, 'value': 10.0,  'year': 1991})

def test_frames(gdp_frames):
    f = gdp_frames
    assert f.dfq.GDP_bln_rub.sum() == f.dfm.GDP_bln_rub.sum()
    assert f.dfa.GDP_bln_rub.sum() == 100
    
# testing on occasional errors
>>>>>>> c55ebc84
def test_csv_has_no_null_byte():
    csv_path = files.get_path_csv(2015, 2)
    z = csv_path.read_text(encoding=parse.ENC)
    assert "\0" not in z

if __name__ == "__main__":
    pytest.main(["test_parse.py"])<|MERGE_RESOLUTION|>--- conflicted
+++ resolved
@@ -48,24 +48,15 @@
         for x in [None, "", " ", "…", "-", "a", "ab", " - "]:
             assert parse.to_float(x) is False
 
-<<<<<<< HEAD
-    def test_on_single_value(self):
-=======
     def test_on_single_value_returns_float(self):                                 
->>>>>>> c55ebc84
         assert parse.to_float('5.678,') == 5.678
         assert parse.to_float('5.678,,') == 5.678
         assert parse.to_float("5.6") == 5.6
         assert parse.to_float("5,6") == 5.6
         assert parse.to_float("5,67") == 5.67
         assert parse.to_float("5,67,") == 5.67
-<<<<<<< HEAD
-
-    def test_on_comments(self):
-=======
                              
     def test_on_comments_returns_float(self):                                 
->>>>>>> c55ebc84
         assert parse.to_float('123,0 4561)') == 123
         assert parse.to_float('6762,31)2)') == 6762.3
         assert parse.to_float('1734.4 1788.42)') == 1734.4
@@ -128,27 +119,6 @@
 columns: 4
 varname: GDP, unit: rog
 - <Объем ВВП>
-<<<<<<< HEAD
-------------------
-1991 | 10 20 30 40
-------------------"""
-
-# -----------------------------------------------------------------------------
-
-#TODO: more testing for Datapoints, Emitter, Frames
-#      test repr and str's
-def test_Table_is_defined():
-    # table has label, but misses splitter_func specified
-    assert TABLE.is_defined() is False
-
-    # table has both label and splitter_func
-    table = copy.deepcopy(TABLE)
-    table.splitter_func = splitter.get_custom_splitter('fiscal')
-    assert table.is_defined() is True
-
-# -----------------------------------------------------------------------------
-
-=======
 <1991 | 10 20 30 40>"""
 
 
@@ -243,7 +213,6 @@
     assert f.dfa.GDP_bln_rub.sum() == 100
     
 # testing on occasional errors
->>>>>>> c55ebc84
 def test_csv_has_no_null_byte():
     csv_path = files.get_path_csv(2015, 2)
     z = csv_path.read_text(encoding=parse.ENC)
